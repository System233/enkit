--- conflicted
+++ resolved
@@ -2,10 +2,6 @@
 
 import (
 	"context"
-<<<<<<< HEAD
-	"encoding/pem"
-=======
->>>>>>> d6f23a91
 	"fmt"
 	"github.com/enfabrica/enkit/astore/common"
 	"github.com/enfabrica/enkit/astore/rpc/auth"
@@ -14,7 +10,6 @@
 	"github.com/enfabrica/enkit/lib/kcerts"
 	"github.com/enfabrica/enkit/lib/logger"
 	"github.com/pkg/browser"
-	"golang.org/x/crypto/ed25519"
 	"golang.org/x/crypto/nacl/box"
 	"golang.org/x/crypto/ssh"
 	"google.golang.org/grpc"
@@ -125,16 +120,10 @@
 	if err = loadSSHKey(tres, o.Store, o.Logger, privateKey); err != nil {
 		return "", err
 	}
-	fmt.Println("successfully added certs to machine")
 	return string(decrypted), err
 }
 
-<<<<<<< HEAD
-
-func loadSSHKey(tres *auth.TokenResponse, store cache.Store, log logger.Logger, privateKey ed25519.PrivateKey) error {
-=======
 func loadSSHKey(tres *auth.TokenResponse, store cache.Store, log logger.Logger, privateKey interface{}) error {
->>>>>>> d6f23a91
 	caPublicKey, _, _, _, err := ssh.ParseAuthorizedKey(tres.Capublickey)
 	if err != nil {
 		return err
